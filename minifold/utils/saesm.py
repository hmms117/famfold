--- conflicted
+++ resolved
@@ -395,14 +395,10 @@
 __all__ = [
     "SAESM_DEFAULT_CHECKPOINT",
     "SAESM_FAST_CHECKPOINT",
-<<<<<<< HEAD
-    "SAAMPLIFY_BASE_CHECKPOINT",
-=======
     "SaESMAlphabet",
     "SaESMEmbeddings",
     "SaESMTrunk",
     "SaESMWrapper",
     "load_saesm_model_and_alphabet",
->>>>>>> 6ce7bd27
     "resolve_saesm_checkpoint",
 ]