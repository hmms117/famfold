--- conflicted
+++ resolved
@@ -17,11 +17,7 @@
     SAESM_FAST_CHECKPOINT,
     SaESMAlphabet,
     SaESMTrunk,
-<<<<<<< HEAD
-    SaESMEmbeddings,
-=======
     SaESMWrapper,
->>>>>>> 6ce7bd27
     resolve_saesm_checkpoint,
 )
 
@@ -346,48 +342,6 @@
     assert embeddings.residue_mask[0, 1]
 
 
-<<<<<<< HEAD
-def test_sequence_trunks_pipeline_exports_embeddings(
-    tmp_path: Path, fake_predict: _FakePredictMain, monkeypatch: pytest.MonkeyPatch
-) -> None:
-    config_path = Path(__file__).resolve().parents[1] / "experiments" / "hypothesis_test" / "example_config.json"
-    config = load_config(config_path)
-
-    for settings in config.sequence_trunks.values():
-        settings.enabled = True
-        settings.batch_size = 2
-
-    pipeline = BenchmarkPipeline(config, workspace=tmp_path)
-
-    stubs: Dict[str, _DummyTrunk] = {}
-    for name, runner in pipeline._trunk_runners.items():
-        stub = _DummyTrunk()
-        stubs[name] = stub
-        runner._trunk_factory = lambda stub=stub: stub  # type: ignore[attr-defined]
-
-    outputs = pipeline.pilot(include_trunks=True)
-
-    pilot_targets = list(pipeline._resolve_targets(pilot=True))  # noqa: SLF001
-    expected_ids = {target.identifier for target in pilot_targets}
-
-    for name, stub in stubs.items():
-        key = f"sequence_trunk_{name}"
-        assert key in outputs
-        run_dir = outputs[key]
-        embeddings_dir = run_dir / "embeddings"
-        assert embeddings_dir.exists()
-
-        files = list(embeddings_dir.glob("*.pt"))
-        assert len(files) == len(pilot_targets)
-
-        manifest_path = run_dir / "manifest.json"
-        manifest = json.loads(manifest_path.read_text(encoding="utf-8"))
-        assert expected_ids == {entry["id"] for entry in manifest}
-
-        sample = torch.load(files[0])
-        assert set(sample) == {"per_sequence", "per_residue", "input_ids", "residue_mask"}
-        assert stub.calls, "Stub trunk was not invoked"
-=======
 def test_saesm_wrapper_matches_dummy_hidden_states() -> None:
     tokenizer = _DummySaESMTokenizer()
     model = _DummySaESMModel()
@@ -429,5 +383,4 @@
         batch.shape[1],
         wrapper.num_layers,
         model.config.num_attention_heads,
-    )
->>>>>>> 6ce7bd27
+    )